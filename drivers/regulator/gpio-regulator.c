// SPDX-License-Identifier: GPL-2.0-or-later
/*
 * gpio-regulator.c
 *
 * Copyright 2011 Heiko Stuebner <heiko@sntech.de>
 *
 * based on fixed.c
 *
 * Copyright 2008 Wolfson Microelectronics PLC.
 *
 * Author: Mark Brown <broonie@opensource.wolfsonmicro.com>
 *
 * Copyright (c) 2009 Nokia Corporation
 * Roger Quadros <ext-roger.quadros@nokia.com>
 *
 * This is useful for systems with mixed controllable and
 * non-controllable regulators, as well as for allowing testing on
 * systems with no controllable regulators.
 */

#include <linux/err.h>
#include <linux/mutex.h>
#include <linux/module.h>
#include <linux/platform_device.h>
#include <linux/regulator/driver.h>
#include <linux/regulator/machine.h>
#include <linux/regulator/of_regulator.h>
#include <linux/regulator/gpio-regulator.h>
#include <linux/gpio/consumer.h>
#include <linux/slab.h>
#include <linux/of.h>

struct gpio_regulator_data {
	struct regulator_desc desc;

	struct gpio_desc **gpiods;
	int nr_gpios;

	struct gpio_regulator_state *states;
	int nr_states;

	int state;
};

static int gpio_regulator_get_value(struct regulator_dev *dev)
{
	struct gpio_regulator_data *data = rdev_get_drvdata(dev);
	int ptr;

	for (ptr = 0; ptr < data->nr_states; ptr++)
		if (data->states[ptr].gpios == data->state)
			return data->states[ptr].value;

	return -EINVAL;
}

static int gpio_regulator_set_voltage(struct regulator_dev *dev,
					int min_uV, int max_uV,
					unsigned *selector)
{
	struct gpio_regulator_data *data = rdev_get_drvdata(dev);
	int ptr, target = 0, state, best_val = INT_MAX;

	for (ptr = 0; ptr < data->nr_states; ptr++)
		if (data->states[ptr].value < best_val &&
		    data->states[ptr].value >= min_uV &&
		    data->states[ptr].value <= max_uV) {
			target = data->states[ptr].gpios;
			best_val = data->states[ptr].value;
			if (selector)
				*selector = ptr;
		}

	if (best_val == INT_MAX)
		return -EINVAL;

	for (ptr = 0; ptr < data->nr_gpios; ptr++) {
		state = (target & (1 << ptr)) >> ptr;
		gpiod_set_value_cansleep(data->gpiods[ptr], state);
	}
	data->state = target;

	return 0;
}

static int gpio_regulator_list_voltage(struct regulator_dev *dev,
				      unsigned selector)
{
	struct gpio_regulator_data *data = rdev_get_drvdata(dev);

	if (selector >= data->nr_states)
		return -EINVAL;

	return data->states[selector].value;
}

static int gpio_regulator_set_current_limit(struct regulator_dev *dev,
					int min_uA, int max_uA)
{
	struct gpio_regulator_data *data = rdev_get_drvdata(dev);
	int ptr, target = 0, state, best_val = 0;

	for (ptr = 0; ptr < data->nr_states; ptr++)
		if (data->states[ptr].value > best_val &&
		    data->states[ptr].value >= min_uA &&
		    data->states[ptr].value <= max_uA) {
			target = data->states[ptr].gpios;
			best_val = data->states[ptr].value;
		}

	if (best_val == 0)
		return -EINVAL;

	for (ptr = 0; ptr < data->nr_gpios; ptr++) {
		state = (target & (1 << ptr)) >> ptr;
		gpiod_set_value_cansleep(data->gpiods[ptr], state);
	}
	data->state = target;

	return 0;
}

static const struct regulator_ops gpio_regulator_voltage_ops = {
	.get_voltage = gpio_regulator_get_value,
	.set_voltage = gpio_regulator_set_voltage,
	.list_voltage = gpio_regulator_list_voltage,
};

static struct gpio_regulator_config *
of_get_gpio_regulator_config(struct device *dev, struct device_node *np,
			     const struct regulator_desc *desc)
{
	struct gpio_regulator_config *config;
	const char *regtype;
	int proplen, i;
	int ngpios;
	int ret;

	config = devm_kzalloc(dev,
			sizeof(struct gpio_regulator_config),
			GFP_KERNEL);
	if (!config)
		return ERR_PTR(-ENOMEM);

	config->init_data = of_get_regulator_init_data(dev, np, desc);
	if (!config->init_data)
		return ERR_PTR(-EINVAL);

	config->supply_name = config->init_data->constraints.name;

	if (of_property_read_bool(np, "enable-at-boot"))
		config->enabled_at_boot = true;

	of_property_read_u32(np, "startup-delay-us", &config->startup_delay);

	/* Fetch GPIO init levels */
	ngpios = gpiod_count(dev, NULL);
	if (ngpios > 0) {
		config->gflags = devm_kzalloc(dev,
					      sizeof(enum gpiod_flags)
					      * ngpios,
					      GFP_KERNEL);
		if (!config->gflags)
			return ERR_PTR(-ENOMEM);

		for (i = 0; i < ngpios; i++) {
			u32 val;

			ret = of_property_read_u32_index(np, "gpios-states", i,
							 &val);

			/* Default to high per specification */
			if (ret)
				config->gflags[i] = GPIOD_OUT_HIGH;
			else
				config->gflags[i] =
					val ? GPIOD_OUT_HIGH : GPIOD_OUT_LOW;
		}
	}
	config->ngpios = ngpios;

	/* Fetch states. */
	proplen = of_property_count_u32_elems(np, "states");
	if (proplen < 0) {
		dev_err(dev, "No 'states' property found\n");
		return ERR_PTR(-EINVAL);
	}

	config->states = devm_kcalloc(dev,
				proplen / 2,
				sizeof(struct gpio_regulator_state),
				GFP_KERNEL);
	if (!config->states)
		return ERR_PTR(-ENOMEM);

	for (i = 0; i < proplen / 2; i++) {
		of_property_read_u32_index(np, "states", i * 2,
					   &config->states[i].value);
		of_property_read_u32_index(np, "states", i * 2 + 1,
					   &config->states[i].gpios);
	}
	config->nr_states = i;

	config->type = REGULATOR_VOLTAGE;
	ret = of_property_read_string(np, "regulator-type", &regtype);
	if (ret >= 0) {
		if (!strncmp("voltage", regtype, 7))
			config->type = REGULATOR_VOLTAGE;
		else if (!strncmp("current", regtype, 7))
			config->type = REGULATOR_CURRENT;
		else
			dev_warn(dev, "Unknown regulator-type '%s'\n",
				 regtype);
	}

	return config;
}

static const struct regulator_ops gpio_regulator_current_ops = {
	.get_current_limit = gpio_regulator_get_value,
	.set_current_limit = gpio_regulator_set_current_limit,
};

static int gpio_regulator_probe(struct platform_device *pdev)
{
	struct device *dev = &pdev->dev;
	struct gpio_regulator_config *config = dev_get_platdata(dev);
	struct device_node *np = dev->of_node;
	struct gpio_regulator_data *drvdata;
	struct regulator_config cfg = { };
<<<<<<< HEAD
=======
	struct regulator_dev *rdev;
>>>>>>> 0ecfebd2
	enum gpiod_flags gflags;
	int ptr, ret, state, i;

	drvdata = devm_kzalloc(dev, sizeof(struct gpio_regulator_data),
			       GFP_KERNEL);
	if (drvdata == NULL)
		return -ENOMEM;

	if (np) {
		config = of_get_gpio_regulator_config(dev, np,
						      &drvdata->desc);
		if (IS_ERR(config))
			return PTR_ERR(config);
	}

	drvdata->desc.name = devm_kstrdup(dev, config->supply_name, GFP_KERNEL);
	if (drvdata->desc.name == NULL) {
		dev_err(dev, "Failed to allocate supply name\n");
		return -ENOMEM;
	}

	drvdata->gpiods = devm_kzalloc(dev, sizeof(struct gpio_desc *),
				       GFP_KERNEL);
	if (!drvdata->gpiods)
		return -ENOMEM;
	for (i = 0; i < config->ngpios; i++) {
		drvdata->gpiods[i] = devm_gpiod_get_index(dev,
							  NULL,
							  i,
							  config->gflags[i]);
		if (IS_ERR(drvdata->gpiods[i]))
			return PTR_ERR(drvdata->gpiods[i]);
		/* This is good to know */
		gpiod_set_consumer_name(drvdata->gpiods[i], drvdata->desc.name);
	}
	drvdata->nr_gpios = config->ngpios;

	drvdata->states = devm_kmemdup(dev,
				       config->states,
				       config->nr_states *
				       sizeof(struct gpio_regulator_state),
				       GFP_KERNEL);
	if (drvdata->states == NULL) {
		dev_err(dev, "Failed to allocate state data\n");
		return -ENOMEM;
	}
	drvdata->nr_states = config->nr_states;

	drvdata->desc.owner = THIS_MODULE;
	drvdata->desc.enable_time = config->startup_delay;

	/* handle regulator type*/
	switch (config->type) {
	case REGULATOR_VOLTAGE:
		drvdata->desc.type = REGULATOR_VOLTAGE;
		drvdata->desc.ops = &gpio_regulator_voltage_ops;
		drvdata->desc.n_voltages = config->nr_states;
		break;
	case REGULATOR_CURRENT:
		drvdata->desc.type = REGULATOR_CURRENT;
		drvdata->desc.ops = &gpio_regulator_current_ops;
		break;
	default:
		dev_err(dev, "No regulator type set\n");
		return -EINVAL;
	}

	/* build initial state from gpio init data. */
	state = 0;
	for (ptr = 0; ptr < drvdata->nr_gpios; ptr++) {
		if (config->gflags[ptr] == GPIOD_OUT_HIGH)
			state |= (1 << ptr);
	}
	drvdata->state = state;

	cfg.dev = dev;
	cfg.init_data = config->init_data;
	cfg.driver_data = drvdata;
	cfg.of_node = np;

	/*
	 * The signal will be inverted by the GPIO core if flagged so in the
	 * decriptor.
	 */
	if (config->enabled_at_boot)
		gflags = GPIOD_OUT_HIGH | GPIOD_FLAGS_BIT_NONEXCLUSIVE;
	else
		gflags = GPIOD_OUT_LOW | GPIOD_FLAGS_BIT_NONEXCLUSIVE;

	cfg.ena_gpiod = gpiod_get_optional(dev, "enable", gflags);
	if (IS_ERR(cfg.ena_gpiod))
		return PTR_ERR(cfg.ena_gpiod);

<<<<<<< HEAD
	drvdata->dev = regulator_register(&drvdata->desc, &cfg);
	if (IS_ERR(drvdata->dev)) {
		ret = PTR_ERR(drvdata->dev);
=======
	rdev = devm_regulator_register(dev, &drvdata->desc, &cfg);
	if (IS_ERR(rdev)) {
		ret = PTR_ERR(rdev);
>>>>>>> 0ecfebd2
		dev_err(dev, "Failed to register regulator: %d\n", ret);
		return ret;
	}

	platform_set_drvdata(pdev, drvdata);

	return 0;
<<<<<<< HEAD
}

static int gpio_regulator_remove(struct platform_device *pdev)
{
	struct gpio_regulator_data *drvdata = platform_get_drvdata(pdev);

	regulator_unregister(drvdata->dev);

	return 0;
=======
>>>>>>> 0ecfebd2
}

#if defined(CONFIG_OF)
static const struct of_device_id regulator_gpio_of_match[] = {
	{ .compatible = "regulator-gpio", },
	{},
};
MODULE_DEVICE_TABLE(of, regulator_gpio_of_match);
#endif

static struct platform_driver gpio_regulator_driver = {
	.probe		= gpio_regulator_probe,
	.driver		= {
		.name		= "gpio-regulator",
		.of_match_table = of_match_ptr(regulator_gpio_of_match),
	},
};

static int __init gpio_regulator_init(void)
{
	return platform_driver_register(&gpio_regulator_driver);
}
subsys_initcall(gpio_regulator_init);

static void __exit gpio_regulator_exit(void)
{
	platform_driver_unregister(&gpio_regulator_driver);
}
module_exit(gpio_regulator_exit);

MODULE_AUTHOR("Heiko Stuebner <heiko@sntech.de>");
MODULE_DESCRIPTION("gpio voltage regulator");
MODULE_LICENSE("GPL");
MODULE_ALIAS("platform:gpio-regulator");<|MERGE_RESOLUTION|>--- conflicted
+++ resolved
@@ -228,10 +228,7 @@
 	struct device_node *np = dev->of_node;
 	struct gpio_regulator_data *drvdata;
 	struct regulator_config cfg = { };
-<<<<<<< HEAD
-=======
 	struct regulator_dev *rdev;
->>>>>>> 0ecfebd2
 	enum gpiod_flags gflags;
 	int ptr, ret, state, i;
 
@@ -325,15 +322,9 @@
 	if (IS_ERR(cfg.ena_gpiod))
 		return PTR_ERR(cfg.ena_gpiod);
 
-<<<<<<< HEAD
-	drvdata->dev = regulator_register(&drvdata->desc, &cfg);
-	if (IS_ERR(drvdata->dev)) {
-		ret = PTR_ERR(drvdata->dev);
-=======
 	rdev = devm_regulator_register(dev, &drvdata->desc, &cfg);
 	if (IS_ERR(rdev)) {
 		ret = PTR_ERR(rdev);
->>>>>>> 0ecfebd2
 		dev_err(dev, "Failed to register regulator: %d\n", ret);
 		return ret;
 	}
@@ -341,18 +332,6 @@
 	platform_set_drvdata(pdev, drvdata);
 
 	return 0;
-<<<<<<< HEAD
-}
-
-static int gpio_regulator_remove(struct platform_device *pdev)
-{
-	struct gpio_regulator_data *drvdata = platform_get_drvdata(pdev);
-
-	regulator_unregister(drvdata->dev);
-
-	return 0;
-=======
->>>>>>> 0ecfebd2
 }
 
 #if defined(CONFIG_OF)
