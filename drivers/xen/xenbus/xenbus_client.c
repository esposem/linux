/******************************************************************************
 * Client-facing interface for the Xenbus driver.  In other words, the
 * interface between the Xenbus and the device-specific code, be it the
 * frontend or the backend of that driver.
 *
 * Copyright (C) 2005 XenSource Ltd
 *
 * This program is free software; you can redistribute it and/or
 * modify it under the terms of the GNU General Public License version 2
 * as published by the Free Software Foundation; or, when distributed
 * separately from the Linux kernel or incorporated into other
 * software packages, subject to the following license:
 *
 * Permission is hereby granted, free of charge, to any person obtaining a copy
 * of this source file (the "Software"), to deal in the Software without
 * restriction, including without limitation the rights to use, copy, modify,
 * merge, publish, distribute, sublicense, and/or sell copies of the Software,
 * and to permit persons to whom the Software is furnished to do so, subject to
 * the following conditions:
 *
 * The above copyright notice and this permission notice shall be included in
 * all copies or substantial portions of the Software.
 *
 * THE SOFTWARE IS PROVIDED "AS IS", WITHOUT WARRANTY OF ANY KIND, EXPRESS OR
 * IMPLIED, INCLUDING BUT NOT LIMITED TO THE WARRANTIES OF MERCHANTABILITY,
 * FITNESS FOR A PARTICULAR PURPOSE AND NONINFRINGEMENT. IN NO EVENT SHALL THE
 * AUTHORS OR COPYRIGHT HOLDERS BE LIABLE FOR ANY CLAIM, DAMAGES OR OTHER
 * LIABILITY, WHETHER IN AN ACTION OF CONTRACT, TORT OR OTHERWISE, ARISING
 * FROM, OUT OF OR IN CONNECTION WITH THE SOFTWARE OR THE USE OR OTHER DEALINGS
 * IN THE SOFTWARE.
 */

#include <linux/slab.h>
#include <linux/types.h>
#include <linux/vmalloc.h>
#include <linux/export.h>
#include <asm/xen/hypervisor.h>
#include <asm/xen/page.h>
#include <xen/interface/xen.h>
#include <xen/interface/event_channel.h>
#include <xen/events.h>
#include <xen/grant_table.h>
#include <xen/xenbus.h>

const char *xenbus_strstate(enum xenbus_state state)
{
	static const char *const name[] = {
		[ XenbusStateUnknown      ] = "Unknown",
		[ XenbusStateInitialising ] = "Initialising",
		[ XenbusStateInitWait     ] = "InitWait",
		[ XenbusStateInitialised  ] = "Initialised",
		[ XenbusStateConnected    ] = "Connected",
		[ XenbusStateClosing      ] = "Closing",
		[ XenbusStateClosed	  ] = "Closed",
		[XenbusStateReconfiguring] = "Reconfiguring",
		[XenbusStateReconfigured] = "Reconfigured",
	};
	return (state < ARRAY_SIZE(name)) ? name[state] : "INVALID";
}
EXPORT_SYMBOL_GPL(xenbus_strstate);

/**
 * xenbus_watch_path - register a watch
 * @dev: xenbus device
 * @path: path to watch
 * @watch: watch to register
 * @callback: callback to register
 *
 * Register a @watch on the given path, using the given xenbus_watch structure
 * for storage, and the given @callback function as the callback.  Return 0 on
 * success, or -errno on error.  On success, the given @path will be saved as
 * @watch->node, and remains the caller's to free.  On error, @watch->node will
 * be NULL, the device will switch to %XenbusStateClosing, and the error will
 * be saved in the store.
 */
int xenbus_watch_path(struct xenbus_device *dev, const char *path,
		      struct xenbus_watch *watch,
		      void (*callback)(struct xenbus_watch *,
				       const char **, unsigned int))
{
	int err;

	watch->node = path;
	watch->callback = callback;

	err = register_xenbus_watch(watch);

	if (err) {
		watch->node = NULL;
		watch->callback = NULL;
		xenbus_dev_fatal(dev, err, "adding watch on %s", path);
	}

	return err;
}
EXPORT_SYMBOL_GPL(xenbus_watch_path);


/**
 * xenbus_watch_pathfmt - register a watch on a sprintf-formatted path
 * @dev: xenbus device
 * @watch: watch to register
 * @callback: callback to register
 * @pathfmt: format of path to watch
 *
 * Register a watch on the given @path, using the given xenbus_watch
 * structure for storage, and the given @callback function as the callback.
 * Return 0 on success, or -errno on error.  On success, the watched path
 * (@path/@path2) will be saved as @watch->node, and becomes the caller's to
 * kfree().  On error, watch->node will be NULL, so the caller has nothing to
 * free, the device will switch to %XenbusStateClosing, and the error will be
 * saved in the store.
 */
int xenbus_watch_pathfmt(struct xenbus_device *dev,
			 struct xenbus_watch *watch,
			 void (*callback)(struct xenbus_watch *,
					const char **, unsigned int),
			 const char *pathfmt, ...)
{
	int err;
	va_list ap;
	char *path;

	va_start(ap, pathfmt);
	path = kvasprintf(GFP_NOIO | __GFP_HIGH, pathfmt, ap);
	va_end(ap);

	if (!path) {
		xenbus_dev_fatal(dev, -ENOMEM, "allocating path for watch");
		return -ENOMEM;
	}
	err = xenbus_watch_path(dev, path, watch, callback);

	if (err)
		kfree(path);
	return err;
}
EXPORT_SYMBOL_GPL(xenbus_watch_pathfmt);

static void xenbus_switch_fatal(struct xenbus_device *, int, int,
				const char *, ...);

static int
__xenbus_switch_state(struct xenbus_device *dev,
		      enum xenbus_state state, int depth)
{
	/* We check whether the state is currently set to the given value, and
	   if not, then the state is set.  We don't want to unconditionally
	   write the given state, because we don't want to fire watches
	   unnecessarily.  Furthermore, if the node has gone, we don't write
	   to it, as the device will be tearing down, and we don't want to
	   resurrect that directory.

	   Note that, because of this cached value of our state, this
	   function will not take a caller's Xenstore transaction
	   (something it was trying to in the past) because dev->state
	   would not get reset if the transaction was aborted.
	 */

	struct xenbus_transaction xbt;
	int current_state;
	int err, abort;

	if (state == dev->state)
		return 0;

again:
	abort = 1;

	err = xenbus_transaction_start(&xbt);
	if (err) {
		xenbus_switch_fatal(dev, depth, err, "starting transaction");
		return 0;
	}

	err = xenbus_scanf(xbt, dev->nodename, "state", "%d", &current_state);
	if (err != 1)
		goto abort;

	err = xenbus_printf(xbt, dev->nodename, "state", "%d", state);
	if (err) {
		xenbus_switch_fatal(dev, depth, err, "writing new state");
		goto abort;
	}

	abort = 0;
abort:
	err = xenbus_transaction_end(xbt, abort);
	if (err) {
		if (err == -EAGAIN && !abort)
			goto again;
		xenbus_switch_fatal(dev, depth, err, "ending transaction");
	} else
		dev->state = state;

	return 0;
}

/**
 * xenbus_switch_state
 * @dev: xenbus device
 * @state: new state
 *
 * Advertise in the store a change of the given driver to the given new_state.
 * Return 0 on success, or -errno on error.  On error, the device will switch
 * to XenbusStateClosing, and the error will be saved in the store.
 */
int xenbus_switch_state(struct xenbus_device *dev, enum xenbus_state state)
{
	return __xenbus_switch_state(dev, state, 0);
}

EXPORT_SYMBOL_GPL(xenbus_switch_state);

int xenbus_frontend_closed(struct xenbus_device *dev)
{
	xenbus_switch_state(dev, XenbusStateClosed);
	complete(&dev->down);
	return 0;
}
EXPORT_SYMBOL_GPL(xenbus_frontend_closed);

/**
 * Return the path to the error node for the given device, or NULL on failure.
 * If the value returned is non-NULL, then it is the caller's to kfree.
 */
static char *error_path(struct xenbus_device *dev)
{
	return kasprintf(GFP_KERNEL, "error/%s", dev->nodename);
}


static void xenbus_va_dev_error(struct xenbus_device *dev, int err,
				const char *fmt, va_list ap)
{
	int ret;
	unsigned int len;
	char *printf_buffer = NULL;
	char *path_buffer = NULL;

#define PRINTF_BUFFER_SIZE 4096
	printf_buffer = kmalloc(PRINTF_BUFFER_SIZE, GFP_KERNEL);
	if (printf_buffer == NULL)
		goto fail;

	len = sprintf(printf_buffer, "%i ", -err);
	ret = vsnprintf(printf_buffer+len, PRINTF_BUFFER_SIZE-len, fmt, ap);

	BUG_ON(len + ret > PRINTF_BUFFER_SIZE-1);

	dev_err(&dev->dev, "%s\n", printf_buffer);

	path_buffer = error_path(dev);

	if (path_buffer == NULL) {
		dev_err(&dev->dev, "failed to write error node for %s (%s)\n",
		       dev->nodename, printf_buffer);
		goto fail;
	}

	if (xenbus_write(XBT_NIL, path_buffer, "error", printf_buffer) != 0) {
		dev_err(&dev->dev, "failed to write error node for %s (%s)\n",
		       dev->nodename, printf_buffer);
		goto fail;
	}

fail:
	kfree(printf_buffer);
	kfree(path_buffer);
}


/**
 * xenbus_dev_error
 * @dev: xenbus device
 * @err: error to report
 * @fmt: error message format
 *
 * Report the given negative errno into the store, along with the given
 * formatted message.
 */
void xenbus_dev_error(struct xenbus_device *dev, int err, const char *fmt, ...)
{
	va_list ap;

	va_start(ap, fmt);
	xenbus_va_dev_error(dev, err, fmt, ap);
	va_end(ap);
}
EXPORT_SYMBOL_GPL(xenbus_dev_error);

/**
 * xenbus_dev_fatal
 * @dev: xenbus device
 * @err: error to report
 * @fmt: error message format
 *
 * Equivalent to xenbus_dev_error(dev, err, fmt, args), followed by
 * xenbus_switch_state(dev, XenbusStateClosing) to schedule an orderly
 * closedown of this driver and its peer.
 */

void xenbus_dev_fatal(struct xenbus_device *dev, int err, const char *fmt, ...)
{
	va_list ap;

	va_start(ap, fmt);
	xenbus_va_dev_error(dev, err, fmt, ap);
	va_end(ap);

	xenbus_switch_state(dev, XenbusStateClosing);
}
EXPORT_SYMBOL_GPL(xenbus_dev_fatal);

/**
 * Equivalent to xenbus_dev_fatal(dev, err, fmt, args), but helps
 * avoiding recursion within xenbus_switch_state.
 */
static void xenbus_switch_fatal(struct xenbus_device *dev, int depth, int err,
				const char *fmt, ...)
{
	va_list ap;

	va_start(ap, fmt);
	xenbus_va_dev_error(dev, err, fmt, ap);
	va_end(ap);

	if (!depth)
		__xenbus_switch_state(dev, XenbusStateClosing, 1);
}

/**
 * xenbus_grant_ring
 * @dev: xenbus device
 * @ring_mfn: mfn of ring to grant

 * Grant access to the given @ring_mfn to the peer of the given device.  Return
 * 0 on success, or -errno on error.  On error, the device will switch to
 * XenbusStateClosing, and the error will be saved in the store.
 */
int xenbus_grant_ring(struct xenbus_device *dev, unsigned long ring_mfn)
{
	int err = gnttab_grant_foreign_access(dev->otherend_id, ring_mfn, 0);
	if (err < 0)
		xenbus_dev_fatal(dev, err, "granting access to ring page");
	return err;
}
EXPORT_SYMBOL_GPL(xenbus_grant_ring);


/**
 * Allocate an event channel for the given xenbus_device, assigning the newly
 * created local port to *port.  Return 0 on success, or -errno on error.  On
 * error, the device will switch to XenbusStateClosing, and the error will be
 * saved in the store.
 */
int xenbus_alloc_evtchn(struct xenbus_device *dev, int *port)
{
	struct evtchn_alloc_unbound alloc_unbound;
	int err;

	alloc_unbound.dom = DOMID_SELF;
	alloc_unbound.remote_dom = dev->otherend_id;

	err = HYPERVISOR_event_channel_op(EVTCHNOP_alloc_unbound,
					  &alloc_unbound);
	if (err)
		xenbus_dev_fatal(dev, err, "allocating event channel");
	else
		*port = alloc_unbound.port;

	return err;
}
EXPORT_SYMBOL_GPL(xenbus_alloc_evtchn);


/**
 * Bind to an existing interdomain event channel in another domain. Returns 0
 * on success and stores the local port in *port. On error, returns -errno,
 * switches the device to XenbusStateClosing, and saves the error in XenStore.
 */
int xenbus_bind_evtchn(struct xenbus_device *dev, int remote_port, int *port)
{
	struct evtchn_bind_interdomain bind_interdomain;
	int err;

	bind_interdomain.remote_dom = dev->otherend_id;
	bind_interdomain.remote_port = remote_port;

	err = HYPERVISOR_event_channel_op(EVTCHNOP_bind_interdomain,
					  &bind_interdomain);
	if (err)
		xenbus_dev_fatal(dev, err,
				 "binding to event channel %d from domain %d",
				 remote_port, dev->otherend_id);
	else
		*port = bind_interdomain.local_port;

	return err;
}
EXPORT_SYMBOL_GPL(xenbus_bind_evtchn);


/**
 * Free an existing event channel. Returns 0 on success or -errno on error.
 */
int xenbus_free_evtchn(struct xenbus_device *dev, int port)
{
	struct evtchn_close close;
	int err;

	close.port = port;

	err = HYPERVISOR_event_channel_op(EVTCHNOP_close, &close);
	if (err)
		xenbus_dev_error(dev, err, "freeing event channel %d", port);

	return err;
}
EXPORT_SYMBOL_GPL(xenbus_free_evtchn);


/**
 * xenbus_map_ring_valloc
 * @dev: xenbus device
 * @gnt_ref: grant reference
 * @vaddr: pointer to address to be filled out by mapping
 *
 * Based on Rusty Russell's skeleton driver's map_page.
 * Map a page of memory into this domain from another domain's grant table.
 * xenbus_map_ring_valloc allocates a page of virtual address space, maps the
 * page to that address, and sets *vaddr to that address.
 * Returns 0 on success, and GNTST_* (see xen/include/interface/grant_table.h)
 * or -ENOMEM on error. If an error is returned, device will switch to
 * XenbusStateClosing and the error message will be saved in XenStore.
 */
int xenbus_map_ring_valloc(struct xenbus_device *dev, int gnt_ref, void **vaddr)
{
	struct gnttab_map_grant_ref op = {
		.flags = GNTMAP_host_map | GNTMAP_contains_pte,
		.ref   = gnt_ref,
		.dom   = dev->otherend_id,
	};
	struct vm_struct *area;
	pte_t *pte;

	*vaddr = NULL;

<<<<<<< HEAD
	area = alloc_vm_area(PAGE_SIZE);
=======
	area = alloc_vm_area(PAGE_SIZE, &pte);
>>>>>>> 6fe4c6d4
	if (!area)
		return -ENOMEM;

	op.host_addr = arbitrary_virt_to_machine(pte).maddr;

	if (HYPERVISOR_grant_table_op(GNTTABOP_map_grant_ref, &op, 1))
		BUG();

	if (op.status != GNTST_okay) {
		free_vm_area(area);
		xenbus_dev_fatal(dev, op.status,
				 "mapping in shared page %d from domain %d",
				 gnt_ref, dev->otherend_id);
		return op.status;
	}

	/* Stuff the handle in an unused field */
	area->phys_addr = (unsigned long)op.handle;

	*vaddr = area->addr;
	return 0;
}
EXPORT_SYMBOL_GPL(xenbus_map_ring_valloc);


/**
 * xenbus_map_ring
 * @dev: xenbus device
 * @gnt_ref: grant reference
 * @handle: pointer to grant handle to be filled
 * @vaddr: address to be mapped to
 *
 * Map a page of memory into this domain from another domain's grant table.
 * xenbus_map_ring does not allocate the virtual address space (you must do
 * this yourself!). It only maps in the page to the specified address.
 * Returns 0 on success, and GNTST_* (see xen/include/interface/grant_table.h)
 * or -ENOMEM on error. If an error is returned, device will switch to
 * XenbusStateClosing and the error message will be saved in XenStore.
 */
int xenbus_map_ring(struct xenbus_device *dev, int gnt_ref,
		    grant_handle_t *handle, void *vaddr)
{
	struct gnttab_map_grant_ref op = {
		.host_addr = (unsigned long)vaddr,
		.flags     = GNTMAP_host_map,
		.ref       = gnt_ref,
		.dom       = dev->otherend_id,
	};

	if (HYPERVISOR_grant_table_op(GNTTABOP_map_grant_ref, &op, 1))
		BUG();

	if (op.status != GNTST_okay) {
		xenbus_dev_fatal(dev, op.status,
				 "mapping in shared page %d from domain %d",
				 gnt_ref, dev->otherend_id);
	} else
		*handle = op.handle;

	return op.status;
}
EXPORT_SYMBOL_GPL(xenbus_map_ring);


/**
 * xenbus_unmap_ring_vfree
 * @dev: xenbus device
 * @vaddr: addr to unmap
 *
 * Based on Rusty Russell's skeleton driver's unmap_page.
 * Unmap a page of memory in this domain that was imported from another domain.
 * Use xenbus_unmap_ring_vfree if you mapped in your memory with
 * xenbus_map_ring_valloc (it will free the virtual address space).
 * Returns 0 on success and returns GNTST_* on error
 * (see xen/include/interface/grant_table.h).
 */
int xenbus_unmap_ring_vfree(struct xenbus_device *dev, void *vaddr)
{
	struct vm_struct *area;
	struct gnttab_unmap_grant_ref op = {
		.host_addr = (unsigned long)vaddr,
	};
	unsigned int level;

	/* It'd be nice if linux/vmalloc.h provided a find_vm_area(void *addr)
	 * method so that we don't have to muck with vmalloc internals here.
	 * We could force the user to hang on to their struct vm_struct from
	 * xenbus_map_ring_valloc, but these 6 lines considerably simplify
	 * this API.
	 */
	read_lock(&vmlist_lock);
	for (area = vmlist; area != NULL; area = area->next) {
		if (area->addr == vaddr)
			break;
	}
	read_unlock(&vmlist_lock);

	if (!area) {
		xenbus_dev_error(dev, -ENOENT,
				 "can't find mapped virtual address %p", vaddr);
		return GNTST_bad_virt_addr;
	}

	op.handle = (grant_handle_t)area->phys_addr;
	op.host_addr = arbitrary_virt_to_machine(
		lookup_address((unsigned long)vaddr, &level)).maddr;

	if (HYPERVISOR_grant_table_op(GNTTABOP_unmap_grant_ref, &op, 1))
		BUG();

	if (op.status == GNTST_okay)
		free_vm_area(area);
	else
		xenbus_dev_error(dev, op.status,
				 "unmapping page at handle %d error %d",
				 (int16_t)area->phys_addr, op.status);

	return op.status;
}
EXPORT_SYMBOL_GPL(xenbus_unmap_ring_vfree);


/**
 * xenbus_unmap_ring
 * @dev: xenbus device
 * @handle: grant handle
 * @vaddr: addr to unmap
 *
 * Unmap a page of memory in this domain that was imported from another domain.
 * Returns 0 on success and returns GNTST_* on error
 * (see xen/include/interface/grant_table.h).
 */
int xenbus_unmap_ring(struct xenbus_device *dev,
		      grant_handle_t handle, void *vaddr)
{
	struct gnttab_unmap_grant_ref op = {
		.host_addr = (unsigned long)vaddr,
		.handle    = handle,
	};

	if (HYPERVISOR_grant_table_op(GNTTABOP_unmap_grant_ref, &op, 1))
		BUG();

	if (op.status != GNTST_okay)
		xenbus_dev_error(dev, op.status,
				 "unmapping page at handle %d error %d",
				 handle, op.status);

	return op.status;
}
EXPORT_SYMBOL_GPL(xenbus_unmap_ring);


/**
 * xenbus_read_driver_state
 * @path: path for driver
 *
 * Return the state of the driver rooted at the given store path, or
 * XenbusStateUnknown if no state can be read.
 */
enum xenbus_state xenbus_read_driver_state(const char *path)
{
	enum xenbus_state result;
	int err = xenbus_gather(XBT_NIL, path, "state", "%d", &result, NULL);
	if (err)
		result = XenbusStateUnknown;

	return result;
}
EXPORT_SYMBOL_GPL(xenbus_read_driver_state);<|MERGE_RESOLUTION|>--- conflicted
+++ resolved
@@ -446,11 +446,7 @@
 
 	*vaddr = NULL;
 
-<<<<<<< HEAD
-	area = alloc_vm_area(PAGE_SIZE);
-=======
 	area = alloc_vm_area(PAGE_SIZE, &pte);
->>>>>>> 6fe4c6d4
 	if (!area)
 		return -ENOMEM;
 
