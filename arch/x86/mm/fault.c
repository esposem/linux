/*
 *  Copyright (C) 1995  Linus Torvalds
 *  Copyright (C) 2001,2002 Andi Kleen, SuSE Labs.
 */

#include <linux/signal.h>
#include <linux/sched.h>
#include <linux/kernel.h>
#include <linux/errno.h>
#include <linux/string.h>
#include <linux/types.h>
#include <linux/ptrace.h>
#include <linux/mmiotrace.h>
#include <linux/mman.h>
#include <linux/mm.h>
#include <linux/smp.h>
#include <linux/interrupt.h>
#include <linux/init.h>
#include <linux/tty.h>
#include <linux/vt_kern.h>		/* For unblank_screen() */
#include <linux/compiler.h>
#include <linux/highmem.h>
#include <linux/bootmem.h>		/* for max_low_pfn */
#include <linux/vmalloc.h>
#include <linux/module.h>
#include <linux/kprobes.h>
#include <linux/uaccess.h>
#include <linux/kdebug.h>

#include <asm/system.h>
#include <asm/desc.h>
#include <asm/segment.h>
#include <asm/pgalloc.h>
#include <asm/smp.h>
#include <asm/tlbflush.h>
#include <asm/proto.h>
#include <asm-generic/sections.h>
#include <asm/traps.h>

/*
 * Page fault error code bits
 *	bit 0 == 0 means no page found, 1 means protection fault
 *	bit 1 == 0 means read, 1 means write
 *	bit 2 == 0 means kernel, 1 means user-mode
 *	bit 3 == 1 means use of reserved bit detected
 *	bit 4 == 1 means fault was an instruction fetch
 */
#define PF_PROT		(1<<0)
#define PF_WRITE	(1<<1)
#define PF_USER		(1<<2)
#define PF_RSVD		(1<<3)
#define PF_INSTR	(1<<4)

static inline int kmmio_fault(struct pt_regs *regs, unsigned long addr)
{
#ifdef CONFIG_MMIOTRACE
	if (unlikely(is_kmmio_active()))
		if (kmmio_handler(regs, addr) == 1)
			return -1;
#endif
	return 0;
}

static inline int notify_page_fault(struct pt_regs *regs)
{
#ifdef CONFIG_KPROBES
	int ret = 0;

	/* kprobe_running() needs smp_processor_id() */
	if (!user_mode_vm(regs)) {
		preempt_disable();
		if (kprobe_running() && kprobe_fault_handler(regs, 14))
			ret = 1;
		preempt_enable();
	}

	return ret;
#else
	return 0;
#endif
}

/*
 * X86_32
 * Sometimes AMD Athlon/Opteron CPUs report invalid exceptions on prefetch.
 * Check that here and ignore it.
 *
 * X86_64
 * Sometimes the CPU reports invalid exceptions on prefetch.
 * Check that here and ignore it.
 *
 * Opcode checker based on code by Richard Brunner
 */
static int is_prefetch(struct pt_regs *regs, unsigned long error_code,
			unsigned long addr)
{
	unsigned char *instr;
	int scan_more = 1;
	int prefetch = 0;
	unsigned char *max_instr;

	/*
	 * If it was a exec (instruction fetch) fault on NX page, then
	 * do not ignore the fault:
	 */
	if (error_code & PF_INSTR)
		return 0;

	instr = (unsigned char *)convert_ip_to_linear(current, regs);
	max_instr = instr + 15;

	if (user_mode(regs) && instr >= (unsigned char *)TASK_SIZE)
		return 0;

	while (scan_more && instr < max_instr) {
		unsigned char opcode;
		unsigned char instr_hi;
		unsigned char instr_lo;

		if (probe_kernel_address(instr, opcode))
			break;

		instr_hi = opcode & 0xf0;
		instr_lo = opcode & 0x0f;
		instr++;

		switch (instr_hi) {
		case 0x20:
		case 0x30:
			/*
			 * Values 0x26,0x2E,0x36,0x3E are valid x86 prefixes.
			 * In X86_64 long mode, the CPU will signal invalid
			 * opcode if some of these prefixes are present so
			 * X86_64 will never get here anyway
			 */
			scan_more = ((instr_lo & 7) == 0x6);
			break;
#ifdef CONFIG_X86_64
		case 0x40:
			/*
			 * In AMD64 long mode 0x40..0x4F are valid REX prefixes
			 * Need to figure out under what instruction mode the
			 * instruction was issued. Could check the LDT for lm,
			 * but for now it's good enough to assume that long
			 * mode only uses well known segments or kernel.
			 */
			scan_more = (!user_mode(regs)) || (regs->cs == __USER_CS);
			break;
#endif
		case 0x60:
			/* 0x64 thru 0x67 are valid prefixes in all modes. */
			scan_more = (instr_lo & 0xC) == 0x4;
			break;
		case 0xF0:
			/* 0xF0, 0xF2, 0xF3 are valid prefixes in all modes. */
			scan_more = !instr_lo || (instr_lo>>1) == 1;
			break;
		case 0x00:
			/* Prefetch instruction is 0x0F0D or 0x0F18 */
			scan_more = 0;

			if (probe_kernel_address(instr, opcode))
				break;
			prefetch = (instr_lo == 0xF) &&
				(opcode == 0x0D || opcode == 0x18);
			break;
		default:
			scan_more = 0;
			break;
		}
	}
	return prefetch;
}

static void force_sig_info_fault(int si_signo, int si_code,
	unsigned long address, struct task_struct *tsk)
{
	siginfo_t info;

	info.si_signo = si_signo;
	info.si_errno = 0;
	info.si_code = si_code;
	info.si_addr = (void __user *)address;
	force_sig_info(si_signo, &info, tsk);
}

#ifdef CONFIG_X86_64
static int bad_address(void *p)
{
	unsigned long dummy;
	return probe_kernel_address((unsigned long *)p, dummy);
}
#endif

static void dump_pagetable(unsigned long address)
{
#ifdef CONFIG_X86_32
	__typeof__(pte_val(__pte(0))) page;

	page = read_cr3();
	page = ((__typeof__(page) *) __va(page))[address >> PGDIR_SHIFT];
#ifdef CONFIG_X86_PAE
	printk("*pdpt = %016Lx ", page);
	if ((page >> PAGE_SHIFT) < max_low_pfn
	    && page & _PAGE_PRESENT) {
		page &= PAGE_MASK;
		page = ((__typeof__(page) *) __va(page))[(address >> PMD_SHIFT)
		                                         & (PTRS_PER_PMD - 1)];
		printk(KERN_CONT "*pde = %016Lx ", page);
		page &= ~_PAGE_NX;
	}
#else
	printk("*pde = %08lx ", page);
#endif

	/*
	 * We must not directly access the pte in the highpte
	 * case if the page table is located in highmem.
	 * And let's rather not kmap-atomic the pte, just in case
	 * it's allocated already.
	 */
	if ((page >> PAGE_SHIFT) < max_low_pfn
	    && (page & _PAGE_PRESENT)
	    && !(page & _PAGE_PSE)) {
		page &= PAGE_MASK;
		page = ((__typeof__(page) *) __va(page))[(address >> PAGE_SHIFT)
		                                         & (PTRS_PER_PTE - 1)];
		printk("*pte = %0*Lx ", sizeof(page)*2, (u64)page);
	}

	printk("\n");
#else /* CONFIG_X86_64 */
	pgd_t *pgd;
	pud_t *pud;
	pmd_t *pmd;
	pte_t *pte;

	pgd = (pgd_t *)read_cr3();

	pgd = __va((unsigned long)pgd & PHYSICAL_PAGE_MASK);
	pgd += pgd_index(address);
	if (bad_address(pgd)) goto bad;
	printk("PGD %lx ", pgd_val(*pgd));
	if (!pgd_present(*pgd)) goto ret;

	pud = pud_offset(pgd, address);
	if (bad_address(pud)) goto bad;
	printk("PUD %lx ", pud_val(*pud));
	if (!pud_present(*pud) || pud_large(*pud))
		goto ret;

	pmd = pmd_offset(pud, address);
	if (bad_address(pmd)) goto bad;
	printk("PMD %lx ", pmd_val(*pmd));
	if (!pmd_present(*pmd) || pmd_large(*pmd)) goto ret;

	pte = pte_offset_kernel(pmd, address);
	if (bad_address(pte)) goto bad;
	printk("PTE %lx", pte_val(*pte));
ret:
	printk("\n");
	return;
bad:
	printk("BAD\n");
#endif
}

#ifdef CONFIG_X86_32
static inline pmd_t *vmalloc_sync_one(pgd_t *pgd, unsigned long address)
{
	unsigned index = pgd_index(address);
	pgd_t *pgd_k;
	pud_t *pud, *pud_k;
	pmd_t *pmd, *pmd_k;

	pgd += index;
	pgd_k = init_mm.pgd + index;

	if (!pgd_present(*pgd_k))
		return NULL;

	/*
	 * set_pgd(pgd, *pgd_k); here would be useless on PAE
	 * and redundant with the set_pmd() on non-PAE. As would
	 * set_pud.
	 */

	pud = pud_offset(pgd, address);
	pud_k = pud_offset(pgd_k, address);
	if (!pud_present(*pud_k))
		return NULL;

	pmd = pmd_offset(pud, address);
	pmd_k = pmd_offset(pud_k, address);
	if (!pmd_present(*pmd_k))
		return NULL;
	if (!pmd_present(*pmd)) {
		set_pmd(pmd, *pmd_k);
		arch_flush_lazy_mmu_mode();
	} else
		BUG_ON(pmd_page(*pmd) != pmd_page(*pmd_k));
	return pmd_k;
}
#endif

#ifdef CONFIG_X86_64
static const char errata93_warning[] =
KERN_ERR "******* Your BIOS seems to not contain a fix for K8 errata #93\n"
KERN_ERR "******* Working around it, but it may cause SEGVs or burn power.\n"
KERN_ERR "******* Please consider a BIOS update.\n"
KERN_ERR "******* Disabling USB legacy in the BIOS may also help.\n";
#endif

/* Workaround for K8 erratum #93 & buggy BIOS.
   BIOS SMM functions are required to use a specific workaround
   to avoid corruption of the 64bit RIP register on C stepping K8.
   A lot of BIOS that didn't get tested properly miss this.
   The OS sees this as a page fault with the upper 32bits of RIP cleared.
   Try to work around it here.
   Note we only handle faults in kernel here.
   Does nothing for X86_32
 */
static int is_errata93(struct pt_regs *regs, unsigned long address)
{
#ifdef CONFIG_X86_64
	static int warned;
	if (address != regs->ip)
		return 0;
	if ((address >> 32) != 0)
		return 0;
	address |= 0xffffffffUL << 32;
	if ((address >= (u64)_stext && address <= (u64)_etext) ||
	    (address >= MODULES_VADDR && address <= MODULES_END)) {
		if (!warned) {
			printk(errata93_warning);
			warned = 1;
		}
		regs->ip = address;
		return 1;
	}
#endif
	return 0;
}

/*
 * Work around K8 erratum #100 K8 in compat mode occasionally jumps to illegal
 * addresses >4GB.  We catch this in the page fault handler because these
 * addresses are not reachable. Just detect this case and return.  Any code
 * segment in LDT is compatibility mode.
 */
static int is_errata100(struct pt_regs *regs, unsigned long address)
{
#ifdef CONFIG_X86_64
	if ((regs->cs == __USER32_CS || (regs->cs & (1<<2))) &&
	    (address >> 32))
		return 1;
#endif
	return 0;
}

static int is_f00f_bug(struct pt_regs *regs, unsigned long address)
{
#ifdef CONFIG_X86_F00F_BUG
	unsigned long nr;
	/*
	 * Pentium F0 0F C7 C8 bug workaround.
	 */
	if (boot_cpu_data.f00f_bug) {
		nr = (address - idt_descr.address) >> 3;

		if (nr == 6) {
			do_invalid_op(regs, 0);
			return 1;
		}
	}
#endif
	return 0;
}

static void show_fault_oops(struct pt_regs *regs, unsigned long error_code,
			    unsigned long address)
{
#ifdef CONFIG_X86_32
	if (!oops_may_print())
		return;
#endif

#ifdef CONFIG_X86_PAE
	if (error_code & PF_INSTR) {
		unsigned int level;
		pte_t *pte = lookup_address(address, &level);

		if (pte && pte_present(*pte) && !pte_exec(*pte))
			printk(KERN_CRIT "kernel tried to execute "
				"NX-protected page - exploit attempt? "
				"(uid: %d)\n", current_uid());
	}
#endif

	printk(KERN_ALERT "BUG: unable to handle kernel ");
	if (address < PAGE_SIZE)
		printk(KERN_CONT "NULL pointer dereference");
	else
		printk(KERN_CONT "paging request");
	printk(KERN_CONT " at %p\n", (void *) address);
	printk(KERN_ALERT "IP:");
	printk_address(regs->ip, 1);
	dump_pagetable(address);
}

#ifdef CONFIG_X86_64
static noinline void pgtable_bad(struct pt_regs *regs,
			 unsigned long error_code, unsigned long address)
{
	unsigned long flags = oops_begin();
	int sig = SIGKILL;
	struct task_struct *tsk = current;

	printk(KERN_ALERT "%s: Corrupted page table at address %lx\n",
	       tsk->comm, address);
	dump_pagetable(address);
	tsk->thread.cr2 = address;
	tsk->thread.trap_no = 14;
	tsk->thread.error_code = error_code;
	if (__die("Bad pagetable", regs, error_code))
		sig = 0;
	oops_end(flags, regs, sig);
}
#endif

static noinline void no_context(struct pt_regs *regs,
			unsigned long error_code, unsigned long address)
{
	struct task_struct *tsk = current;
#ifdef CONFIG_X86_64
	unsigned long flags;
	int sig;
#endif

	/* Are we prepared to handle this kernel fault?  */
	if (fixup_exception(regs))
		return;

	/*
	 * X86_32
	 * Valid to do another page fault here, because if this fault
	 * had been triggered by is_prefetch fixup_exception would have
	 * handled it.
	 *
	 * X86_64
	 * Hall of shame of CPU/BIOS bugs.
	 */
	if (is_prefetch(regs, error_code, address))
		return;

	if (is_errata93(regs, address))
		return;

	/*
	 * Oops. The kernel tried to access some bad page. We'll have to
	 * terminate things with extreme prejudice.
	 */
#ifdef CONFIG_X86_32
	bust_spinlocks(1);
#else
	flags = oops_begin();
#endif

	show_fault_oops(regs, error_code, address);

	tsk->thread.cr2 = address;
	tsk->thread.trap_no = 14;
	tsk->thread.error_code = error_code;

#ifdef CONFIG_X86_32
	die("Oops", regs, error_code);
	bust_spinlocks(0);
	do_exit(SIGKILL);
#else
	sig = SIGKILL;
	if (__die("Oops", regs, error_code))
		sig = 0;
	/* Executive summary in case the body of the oops scrolled away */
	printk(KERN_EMERG "CR2: %016lx\n", address);
	oops_end(flags, regs, sig);
#endif
}

static void __bad_area_nosemaphore(struct pt_regs *regs,
			unsigned long error_code, unsigned long address,
			int si_code)
{
	struct task_struct *tsk = current;

	/* User mode accesses just cause a SIGSEGV */
	if (error_code & PF_USER) {
		/*
		 * It's possible to have interrupts off here.
		 */
		local_irq_enable();

		/*
		 * Valid to do another page fault here because this one came
		 * from user space.
		 */
		if (is_prefetch(regs, error_code, address))
			return;

		if (is_errata100(regs, address))
			return;

		if (show_unhandled_signals && unhandled_signal(tsk, SIGSEGV) &&
		    printk_ratelimit()) {
			printk(
			"%s%s[%d]: segfault at %lx ip %p sp %p error %lx",
			task_pid_nr(tsk) > 1 ? KERN_INFO : KERN_EMERG,
			tsk->comm, task_pid_nr(tsk), address,
			(void *) regs->ip, (void *) regs->sp, error_code);
			print_vma_addr(" in ", regs->ip);
			printk("\n");
		}

		tsk->thread.cr2 = address;
		/* Kernel addresses are always protection faults */
		tsk->thread.error_code = error_code | (address >= TASK_SIZE);
		tsk->thread.trap_no = 14;
		force_sig_info_fault(SIGSEGV, si_code, address, tsk);
		return;
	}

	if (is_f00f_bug(regs, address))
		return;

	no_context(regs, error_code, address);
}

static noinline void bad_area_nosemaphore(struct pt_regs *regs,
			unsigned long error_code, unsigned long address)
{
	__bad_area_nosemaphore(regs, error_code, address, SEGV_MAPERR);
}

static void __bad_area(struct pt_regs *regs,
			unsigned long error_code, unsigned long address,
			int si_code)
{
	struct mm_struct *mm = current->mm;

	/*
	 * Something tried to access memory that isn't in our memory map..
	 * Fix it, but check if it's kernel or user first..
	 */
	up_read(&mm->mmap_sem);

	__bad_area_nosemaphore(regs, error_code, address, si_code);
}

static noinline void bad_area(struct pt_regs *regs,
			unsigned long error_code, unsigned long address)
{
	__bad_area(regs, error_code, address, SEGV_MAPERR);
}

static noinline void bad_area_access_error(struct pt_regs *regs,
			unsigned long error_code, unsigned long address)
{
	__bad_area(regs, error_code, address, SEGV_ACCERR);
}

/* TODO: fixup for "mm-invoke-oom-killer-from-page-fault.patch" */
static void out_of_memory(struct pt_regs *regs,
			unsigned long error_code, unsigned long address)
{
	/*
	 * We ran out of memory, call the OOM killer, and return the userspace
	 * (which will retry the fault, or kill us if we got oom-killed).
	 */
	up_read(&current->mm->mmap_sem);
	pagefault_out_of_memory();
}

static void do_sigbus(struct pt_regs *regs,
			unsigned long error_code, unsigned long address)
{
	struct task_struct *tsk = current;
	struct mm_struct *mm = tsk->mm;

	up_read(&mm->mmap_sem);

	/* Kernel mode? Handle exceptions or die */
	if (!(error_code & PF_USER))
		no_context(regs, error_code, address);
#ifdef CONFIG_X86_32
	/* User space => ok to do another page fault */
	if (is_prefetch(regs, error_code, address))
		return;
#endif
	tsk->thread.cr2 = address;
	tsk->thread.error_code = error_code;
	tsk->thread.trap_no = 14;
	force_sig_info_fault(SIGBUS, BUS_ADRERR, address, tsk);
}

static noinline void mm_fault_error(struct pt_regs *regs,
		unsigned long error_code, unsigned long address, unsigned int fault)
{
	if (fault & VM_FAULT_OOM)
		out_of_memory(regs, error_code, address);
	else if (fault & VM_FAULT_SIGBUS)
		do_sigbus(regs, error_code, address);
	else
		BUG();
}

static int spurious_fault_check(unsigned long error_code, pte_t *pte)
{
	if ((error_code & PF_WRITE) && !pte_write(*pte))
		return 0;
	if ((error_code & PF_INSTR) && !pte_exec(*pte))
		return 0;

	return 1;
}

/*
 * Handle a spurious fault caused by a stale TLB entry.  This allows
 * us to lazily refresh the TLB when increasing the permissions of a
 * kernel page (RO -> RW or NX -> X).  Doing it eagerly is very
 * expensive since that implies doing a full cross-processor TLB
 * flush, even if no stale TLB entries exist on other processors.
 * There are no security implications to leaving a stale TLB when
 * increasing the permissions on a page.
 */
static noinline int spurious_fault(unsigned long error_code,
				unsigned long address)
{
	pgd_t *pgd;
	pud_t *pud;
	pmd_t *pmd;
	pte_t *pte;

	/* Reserved-bit violation or user access to kernel space? */
	if (error_code & (PF_USER | PF_RSVD))
		return 0;

	pgd = init_mm.pgd + pgd_index(address);
	if (!pgd_present(*pgd))
		return 0;

	pud = pud_offset(pgd, address);
	if (!pud_present(*pud))
		return 0;

	if (pud_large(*pud))
		return spurious_fault_check(error_code, (pte_t *) pud);

	pmd = pmd_offset(pud, address);
	if (!pmd_present(*pmd))
		return 0;

	if (pmd_large(*pmd))
		return spurious_fault_check(error_code, (pte_t *) pmd);

	pte = pte_offset_kernel(pmd, address);
	if (!pte_present(*pte))
		return 0;

	return spurious_fault_check(error_code, pte);
}

/*
 * X86_32
 * Handle a fault on the vmalloc or module mapping area
 *
 * X86_64
 * Handle a fault on the vmalloc area
 *
 * This assumes no large pages in there.
 */
static noinline int vmalloc_fault(unsigned long address)
{
#ifdef CONFIG_X86_32
	unsigned long pgd_paddr;
	pmd_t *pmd_k;
	pte_t *pte_k;

	/* Make sure we are in vmalloc area */
	if (!(address >= VMALLOC_START && address < VMALLOC_END))
		return -1;

	/*
	 * Synchronize this task's top level page-table
	 * with the 'reference' page table.
	 *
	 * Do _not_ use "current" here. We might be inside
	 * an interrupt in the middle of a task switch..
	 */
	pgd_paddr = read_cr3();
	pmd_k = vmalloc_sync_one(__va(pgd_paddr), address);
	if (!pmd_k)
		return -1;
	pte_k = pte_offset_kernel(pmd_k, address);
	if (!pte_present(*pte_k))
		return -1;
	return 0;
#else
	pgd_t *pgd, *pgd_ref;
	pud_t *pud, *pud_ref;
	pmd_t *pmd, *pmd_ref;
	pte_t *pte, *pte_ref;

	/* Make sure we are in vmalloc area */
	if (!(address >= VMALLOC_START && address < VMALLOC_END))
		return -1;

	/* Copy kernel mappings over when needed. This can also
	   happen within a race in page table update. In the later
	   case just flush. */

	pgd = pgd_offset(current->active_mm, address);
	pgd_ref = pgd_offset_k(address);
	if (pgd_none(*pgd_ref))
		return -1;
	if (pgd_none(*pgd))
		set_pgd(pgd, *pgd_ref);
	else
		BUG_ON(pgd_page_vaddr(*pgd) != pgd_page_vaddr(*pgd_ref));

	/* Below here mismatches are bugs because these lower tables
	   are shared */

	pud = pud_offset(pgd, address);
	pud_ref = pud_offset(pgd_ref, address);
	if (pud_none(*pud_ref))
		return -1;
	if (pud_none(*pud) || pud_page_vaddr(*pud) != pud_page_vaddr(*pud_ref))
		BUG();
	pmd = pmd_offset(pud, address);
	pmd_ref = pmd_offset(pud_ref, address);
	if (pmd_none(*pmd_ref))
		return -1;
	if (pmd_none(*pmd) || pmd_page(*pmd) != pmd_page(*pmd_ref))
		BUG();
	pte_ref = pte_offset_kernel(pmd_ref, address);
	if (!pte_present(*pte_ref))
		return -1;
	pte = pte_offset_kernel(pmd, address);
	/* Don't use pte_page here, because the mappings can point
	   outside mem_map, and the NUMA hash lookup cannot handle
	   that. */
	if (!pte_present(*pte) || pte_pfn(*pte) != pte_pfn(*pte_ref))
		BUG();
	return 0;
#endif
}

int show_unhandled_signals = 1;

static inline int access_error(unsigned long error_code, int write,
				struct vm_area_struct *vma)
{
	if (write) {
		/* write, present and write, not present */
		if (unlikely(!(vma->vm_flags & VM_WRITE)))
			return 1;
	} else if (unlikely(error_code & PF_PROT)) {
		/* read, present */
		return 1;
	} else {
		/* read, not present */
		if (unlikely(!(vma->vm_flags & (VM_READ | VM_EXEC | VM_WRITE))))
			return 1;
	}

	return 0;
}

static int fault_in_kernel_space(unsigned long address)
{
#ifdef CONFIG_X86_32
	return address >= TASK_SIZE;
#else /* !CONFIG_X86_32 */
	return address >= TASK_SIZE64;
#endif /* CONFIG_X86_32 */
}

/*
 * This routine handles page faults.  It determines the address,
 * and the problem, and then passes it off to one of the appropriate
 * routines.
 */
#ifdef CONFIG_X86_64
asmlinkage
#endif
void __kprobes do_page_fault(struct pt_regs *regs, unsigned long error_code)
{
	unsigned long address;
	struct task_struct *tsk;
	struct mm_struct *mm;
	struct vm_area_struct *vma;
	int write;
	int fault;

	tsk = current;
	mm = tsk->mm;
	prefetchw(&mm->mmap_sem);

	/* get the address */
	address = read_cr2();

<<<<<<< HEAD
	if (unlikely(notify_page_fault(regs)))
		return;
=======
	si_code = SEGV_MAPERR;

>>>>>>> 9be260a6
	if (unlikely(kmmio_fault(regs, address)))
		return;

	/*
	 * We fault-in kernel-space virtual memory on-demand. The
	 * 'reference' page table is init_mm.pgd.
	 *
	 * NOTE! We MUST NOT take any locks for this case. We may
	 * be in an interrupt or a critical region, and should
	 * only copy the information from the master page table,
	 * nothing more.
	 *
	 * This verifies that the fault happens in kernel space
	 * (error_code & 4) == 0, and that the fault was not a
	 * protection error (error_code & 9) == 0.
	 */
	if (unlikely(fault_in_kernel_space(address))) {
		if (!(error_code & (PF_RSVD|PF_USER|PF_PROT)) &&
		    vmalloc_fault(address) >= 0)
			return;

		/* Can handle a stale RO->RW TLB */
		if (spurious_fault(error_code, address))
			return;

		/* kprobes don't want to hook the spurious faults. */
		if (notify_page_fault(regs))
			return;
		/*
		 * Don't take the mm semaphore here. If we fixup a prefetch
		 * fault we could otherwise deadlock.
		 */
		bad_area_nosemaphore(regs, error_code, address);
		return;
	}

<<<<<<< HEAD
=======
	/* kprobes don't want to hook the spurious faults. */
	if (notify_page_fault(regs))
		return;

>>>>>>> 9be260a6
	/*
	 * It's safe to allow irq's after cr2 has been saved and the
	 * vmalloc fault has been handled.
	 *
	 * User-mode registers count as a user access even for any
	 * potential system fault or CPU buglet.
	 */
	if (user_mode_vm(regs)) {
		local_irq_enable();
		error_code |= PF_USER;
	} else if (regs->flags & X86_EFLAGS_IF)
		local_irq_enable();

#ifdef CONFIG_X86_64
	if (unlikely(error_code & PF_RSVD))
		pgtable_bad(regs, error_code, address);
#endif

	/*
	 * If we're in an interrupt, have no user context or are running in an
	 * atomic region then we must not take the fault.
	 */
	if (unlikely(in_atomic() || !mm)) {
		bad_area_nosemaphore(regs, error_code, address);
		return;
	}

	/*
	 * When running in the kernel we expect faults to occur only to
	 * addresses in user space.  All other faults represent errors in the
	 * kernel and should generate an OOPS.  Unfortunately, in the case of an
	 * erroneous fault occurring in a code path which already holds mmap_sem
	 * we will deadlock attempting to validate the fault against the
	 * address space.  Luckily the kernel only validly references user
	 * space from well defined areas of code, which are listed in the
	 * exceptions table.
	 *
	 * As the vast majority of faults will be valid we will only perform
	 * the source reference check when there is a possibility of a deadlock.
	 * Attempt to lock the address space, if we cannot we then validate the
	 * source.  If this is invalid we can skip the address space check,
	 * thus avoiding the deadlock.
	 */
	if (unlikely(!down_read_trylock(&mm->mmap_sem))) {
		if ((error_code & PF_USER) == 0 &&
		    !search_exception_tables(regs->ip)) {
			bad_area_nosemaphore(regs, error_code, address);
			return;
		}
		down_read(&mm->mmap_sem);
	} else {
		/*
		 * The above down_read_trylock() might have succeeded in which
		 * case we'll have missed the might_sleep() from down_read().
		 */
		might_sleep();
	}

	vma = find_vma(mm, address);
	if (unlikely(!vma)) {
		bad_area(regs, error_code, address);
		return;
	}
	if (likely(vma->vm_start <= address))
		goto good_area;
	if (unlikely(!(vma->vm_flags & VM_GROWSDOWN))) {
		bad_area(regs, error_code, address);
		return;
	}
	if (error_code & PF_USER) {
		/*
		 * Accessing the stack below %sp is always a bug.
		 * The large cushion allows instructions like enter
		 * and pusha to work.  ("enter $65535,$31" pushes
		 * 32 pointers and then decrements %sp by 65535.)
		 */
		if (unlikely(address + 65536 + 32 * sizeof(unsigned long) < regs->sp)) {
			bad_area(regs, error_code, address);
			return;
		}
	}
	if (unlikely(expand_stack(vma, address))) {
		bad_area(regs, error_code, address);
		return;
	}

	/*
	 * Ok, we have a good vm_area for this memory access, so
	 * we can handle it..
	 */
good_area:
	write = error_code & PF_WRITE;
	if (unlikely(access_error(error_code, write, vma))) {
		bad_area_access_error(regs, error_code, address);
		return;
	}

	/*
	 * If for any reason at all we couldn't handle the fault,
	 * make sure we exit gracefully rather than endlessly redo
	 * the fault.
	 */
	fault = handle_mm_fault(mm, vma, address, write);
	if (unlikely(fault & VM_FAULT_ERROR)) {
		mm_fault_error(regs, error_code, address, fault);
		return;
	}
	if (fault & VM_FAULT_MAJOR)
		tsk->maj_flt++;
	else
		tsk->min_flt++;

#ifdef CONFIG_X86_32
	/*
	 * Did it hit the DOS screen memory VA from vm86 mode?
	 */
	if (v8086_mode(regs)) {
		unsigned long bit = (address - 0xA0000) >> PAGE_SHIFT;
		if (bit < 32)
			tsk->thread.screen_bitmap |= 1 << bit;
	}
#endif
	up_read(&mm->mmap_sem);
}

DEFINE_SPINLOCK(pgd_lock);
LIST_HEAD(pgd_list);

void vmalloc_sync_all(void)
{
	unsigned long address;

#ifdef CONFIG_X86_32
	if (SHARED_KERNEL_PMD)
		return;

	for (address = VMALLOC_START & PMD_MASK;
	     address >= TASK_SIZE && address < FIXADDR_TOP;
	     address += PMD_SIZE) {
		unsigned long flags;
		struct page *page;

		spin_lock_irqsave(&pgd_lock, flags);
		list_for_each_entry(page, &pgd_list, lru) {
			if (!vmalloc_sync_one(page_address(page),
					      address))
				break;
		}
		spin_unlock_irqrestore(&pgd_lock, flags);
	}
#else /* CONFIG_X86_64 */
	for (address = VMALLOC_START & PGDIR_MASK; address <= VMALLOC_END;
	     address += PGDIR_SIZE) {
		const pgd_t *pgd_ref = pgd_offset_k(address);
		unsigned long flags;
		struct page *page;

		if (pgd_none(*pgd_ref))
			continue;
		spin_lock_irqsave(&pgd_lock, flags);
		list_for_each_entry(page, &pgd_list, lru) {
			pgd_t *pgd;
			pgd = (pgd_t *)page_address(page) + pgd_index(address);
			if (pgd_none(*pgd))
				set_pgd(pgd, *pgd_ref);
			else
				BUG_ON(pgd_page_vaddr(*pgd) != pgd_page_vaddr(*pgd_ref));
		}
		spin_unlock_irqrestore(&pgd_lock, flags);
	}
#endif
}<|MERGE_RESOLUTION|>--- conflicted
+++ resolved
@@ -808,13 +808,6 @@
 	/* get the address */
 	address = read_cr2();
 
-<<<<<<< HEAD
-	if (unlikely(notify_page_fault(regs)))
-		return;
-=======
-	si_code = SEGV_MAPERR;
-
->>>>>>> 9be260a6
 	if (unlikely(kmmio_fault(regs, address)))
 		return;
 
@@ -851,13 +844,8 @@
 		return;
 	}
 
-<<<<<<< HEAD
-=======
-	/* kprobes don't want to hook the spurious faults. */
-	if (notify_page_fault(regs))
-		return;
-
->>>>>>> 9be260a6
+	if (unlikely(notify_page_fault(regs)))
+		return;
 	/*
 	 * It's safe to allow irq's after cr2 has been saved and the
 	 * vmalloc fault has been handled.
