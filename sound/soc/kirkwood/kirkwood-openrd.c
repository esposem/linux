--- conflicted
+++ resolved
@@ -52,11 +52,7 @@
 {
 	.name = "CS42L51",
 	.stream_name = "CS42L51 HiFi",
-<<<<<<< HEAD
-	.cpu_dai_name = "mvebu-audio",
-=======
 	.cpu_dai_name = "i2s",
->>>>>>> d8ec26d7
 	.platform_name = "mvebu-audio",
 	.codec_dai_name = "cs42l51-hifi",
 	.codec_name = "cs42l51-codec.0-004a",
