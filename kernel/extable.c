/* Rewritten by Rusty Russell, on the backs of many others...
   Copyright (C) 2001 Rusty Russell, 2002 Rusty Russell IBM.

    This program is free software; you can redistribute it and/or modify
    it under the terms of the GNU General Public License as published by
    the Free Software Foundation; either version 2 of the License, or
    (at your option) any later version.

    This program is distributed in the hope that it will be useful,
    but WITHOUT ANY WARRANTY; without even the implied warranty of
    MERCHANTABILITY or FITNESS FOR A PARTICULAR PURPOSE.  See the
    GNU General Public License for more details.

    You should have received a copy of the GNU General Public License
    along with this program; if not, write to the Free Software
    Foundation, Inc., 59 Temple Place, Suite 330, Boston, MA  02111-1307  USA
*/
#include <linux/module.h>
#include <linux/init.h>
#include <linux/ftrace.h>
#include <asm/uaccess.h>
#include <asm/sections.h>

extern struct exception_table_entry __start___ex_table[];
extern struct exception_table_entry __stop___ex_table[];

/* Sort the kernel's built-in exception table */
void __init sort_main_extable(void)
{
	sort_extable(__start___ex_table, __stop___ex_table);
}

/* Given an address, look for it in the exception tables. */
const struct exception_table_entry *search_exception_tables(unsigned long addr)
{
	const struct exception_table_entry *e;

	e = search_extable(__start___ex_table, __stop___ex_table-1, addr);
	if (!e)
		e = search_module_extables(addr);
	return e;
}

static inline int init_kernel_text(unsigned long addr)
{
	if (addr >= (unsigned long)_sinittext &&
	    addr <= (unsigned long)_einittext)
		return 1;
	return 0;
}

__notrace_funcgraph int core_kernel_text(unsigned long addr)
{
	if (addr >= (unsigned long)_stext &&
	    addr <= (unsigned long)_etext)
		return 1;

	if (system_state == SYSTEM_BOOTING &&
	    init_kernel_text(addr))
		return 1;
	return 0;
}

__notrace_funcgraph int __kernel_text_address(unsigned long addr)
{
	if (core_kernel_text(addr))
		return 1;
<<<<<<< HEAD
	if (__module_text_address(addr))
		return 1;
	/*
	 * There might be init symbols in saved stacktraces.
	 * Give those symbols a chance to be printed in
	 * backtraces (such as lockdep traces).
	 *
	 * Since we are after the module-symbols check, there's
	 * no danger of address overlap:
	 */
	if (init_kernel_text(addr))
		return 1;
	return 0;
=======
	return is_module_text_address(addr);
>>>>>>> 49502677
}

int kernel_text_address(unsigned long addr)
{
	if (core_kernel_text(addr))
		return 1;
	return is_module_text_address(addr);
}

/*
 * On some architectures (PPC64, IA64) function pointers
 * are actually only tokens to some data that then holds the
 * real function address. As a result, to find if a function
 * pointer is part of the kernel text, we need to do some
 * special dereferencing first.
 */
int func_ptr_is_kernel_text(void *ptr)
{
	unsigned long addr;
	addr = (unsigned long) dereference_function_descriptor(ptr);
	if (core_kernel_text(addr))
		return 1;
	return is_module_text_address(addr);
}<|MERGE_RESOLUTION|>--- conflicted
+++ resolved
@@ -65,8 +65,7 @@
 {
 	if (core_kernel_text(addr))
 		return 1;
-<<<<<<< HEAD
-	if (__module_text_address(addr))
+	if (is_module_text_address(addr))
 		return 1;
 	/*
 	 * There might be init symbols in saved stacktraces.
@@ -79,9 +78,6 @@
 	if (init_kernel_text(addr))
 		return 1;
 	return 0;
-=======
-	return is_module_text_address(addr);
->>>>>>> 49502677
 }
 
 int kernel_text_address(unsigned long addr)
